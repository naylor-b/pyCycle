import sys

import numpy as np

import openmdao.api as om

import pycycle.api as pyc


class HBTF(pyc.Cycle):

    def initialize(self):
        # Initialize the model here by setting option variables such as a switch for design vs off-des cases
        self.options.declare('design', default=True,
                              desc='Switch between on-design and off-design calculation.')

    def setup(self):
        #Setup the problem by including all the relavant components here - comp, burner, turbine etc
        
        #Create any relavent short hands here:
        thermo_spec = pyc.species_data.janaf #Thermodynamic data specification 
        design = self.options['design']
        
        #Add subsystems to build the engine deck:
        self.pyc_add_element('fc', pyc.FlightConditions(thermo_data=thermo_spec, elements=pyc.AIR_MIX))
        
        self.pyc_add_element('inlet', pyc.Inlet(design=design, thermo_data=thermo_spec, elements=pyc.AIR_MIX))
        
        # Note variable promotion for the fan -- 
        # the LP spool speed and the fan speed are INPUTS that are promoted:
        # Note here that promotion aliases are used. Here Nmech is being aliased to LP_Nmech
        # in fact for a multi-spool engine you HAVE(?) to alias if you want to promote_inputs
        # check out: http://openmdao.org/twodocs/versions/latest/features/core_features/grouping_components/add_subsystem.html?highlight=alias
        self.pyc_add_element('fan', pyc.Compressor(map_data=pyc.FanMap, design=design, thermo_data=thermo_spec, elements=pyc.AIR_MIX,
                                        bleed_names=[], map_extrap=True), promotes_inputs=[('Nmech','LP_Nmech')])
        self.pyc_add_element('splitter', pyc.Splitter(design=design, thermo_data=thermo_spec, elements=pyc.AIR_MIX))
        self.pyc_add_element('duct4', pyc.Duct(design=design, thermo_data=thermo_spec, elements=pyc.AIR_MIX))
        self.pyc_add_element('lpc', pyc.Compressor(map_data=pyc.LPCMap, design=design, thermo_data=thermo_spec, elements=pyc.AIR_MIX,
                                        map_extrap=True),promotes_inputs=[('Nmech','LP_Nmech')])
        self.pyc_add_element('duct6', pyc.Duct(design=design, thermo_data=thermo_spec, elements=pyc.AIR_MIX))
        self.pyc_add_element('hpc', pyc.Compressor(map_data=pyc.HPCMap, design=design, thermo_data=thermo_spec, elements=pyc.AIR_MIX,
                                        bleed_names=['cool1','cool2','cust'], map_extrap=True),promotes_inputs=[('Nmech','HP_Nmech')])
        self.pyc_add_element('bld3', pyc.BleedOut(design=design, bleed_names=['cool3','cool4']))
        self.pyc_add_element('burner', pyc.Combustor(design=design,thermo_data=thermo_spec,
                                        inflow_elements=pyc.AIR_MIX,
                                        air_fuel_elements=pyc.AIR_FUEL_MIX,
                                        fuel_type='Jet-A(g)'))
        self.pyc_add_element('hpt', pyc.Turbine(map_data=pyc.HPTMap, design=design, thermo_data=thermo_spec, elements=pyc.AIR_FUEL_MIX,
                                        bleed_names=['cool3','cool4'], map_extrap=True),promotes_inputs=[('Nmech','HP_Nmech')])
        self.pyc_add_element('duct11', pyc.Duct(design=design, thermo_data=thermo_spec, elements=pyc.AIR_FUEL_MIX))
        self.pyc_add_element('lpt', pyc.Turbine(map_data=pyc.LPTMap, design=design, thermo_data=thermo_spec, elements=pyc.AIR_FUEL_MIX,
                                        bleed_names=['cool1','cool2'], map_extrap=True),promotes_inputs=[('Nmech','LP_Nmech')])
        self.pyc_add_element('duct13', pyc.Duct(design=design, thermo_data=thermo_spec, elements=pyc.AIR_FUEL_MIX))
        self.pyc_add_element('core_nozz', pyc.Nozzle(nozzType='CV', lossCoef='Cv', thermo_data=thermo_spec, elements=pyc.AIR_FUEL_MIX))

        self.pyc_add_element('byp_bld', pyc.BleedOut(design=design, bleed_names=['bypBld']))
        self.pyc_add_element('duct15', pyc.Duct(design=design, thermo_data=thermo_spec, elements=pyc.AIR_MIX))
        self.pyc_add_element('byp_nozz', pyc.Nozzle(nozzType='CV', lossCoef='Cv', thermo_data=thermo_spec, elements=pyc.AIR_MIX))
        
        #Create shaft instances. Note that LP shaft has 3 ports! => no gearbox
        self.pyc_add_element('lp_shaft', pyc.Shaft(num_ports=3),promotes_inputs=[('Nmech','LP_Nmech')])
        self.pyc_add_element('hp_shaft', pyc.Shaft(num_ports=2),promotes_inputs=[('Nmech','HP_Nmech')])
        self.pyc_add_element('perf', pyc.Performance(num_nozzles=2, num_burners=1))
    
        # Now use the explicit connect method to make connections -- connect(<from>, <to>)
        
        #Connect the inputs to perf group
        self.connect('inlet.Fl_O:tot:P', 'perf.Pt2')
        self.connect('hpc.Fl_O:tot:P', 'perf.Pt3')
        self.connect('burner.Wfuel', 'perf.Wfuel_0')
        self.connect('inlet.F_ram', 'perf.ram_drag')
        self.connect('core_nozz.Fg', 'perf.Fg_0')
        self.connect('byp_nozz.Fg', 'perf.Fg_1')
        
        #LP-shaft connections
        self.connect('fan.trq', 'lp_shaft.trq_0')
        self.connect('lpc.trq', 'lp_shaft.trq_1')
        self.connect('lpt.trq', 'lp_shaft.trq_2')
        #HP-shaft connections
        self.connect('hpc.trq', 'hp_shaft.trq_0')
        self.connect('hpt.trq', 'hp_shaft.trq_1')
        #Ideally expanding flow by conneting flight condition static pressure to nozzle exhaust pressure
        self.connect('fc.Fl_O:stat:P', 'core_nozz.Ps_exhaust')
        self.connect('fc.Fl_O:stat:P', 'byp_nozz.Ps_exhaust')
        
        #Create a balance component
        # Balances can be a bit confusing, here's some explanation -
        #   State Variables:
        #           (W)        Inlet mass flow rate to implictly balance thrust
        #                      LHS: perf.Fn  == RHS: Thrust requirement (set when TF is instantiated)
        #
        #           (FAR)      Fuel-air ratio to balance Tt4
        #                      LHS: burner.Fl_O:tot:T  == RHS: Tt4 target (set when TF is instantiated)
        #
        #           (lpt_PR)   LPT press ratio to balance shaft power on the low spool
        #           (hpt_PR)   HPT press ratio to balance shaft power on the high spool
        # Ref: look at the XDSM diagrams in the pyCycle paper and this:
        # http://openmdao.org/twodocs/versions/latest/features/building_blocks/components/balance_comp.html

        balance = self.add_subsystem('balance', om.BalanceComp())
        if design:
            balance.add_balance('W', units='lbm/s', eq_units='lbf')
            #Here balance.W is implicit state variable that is the OUTPUT of balance object
            self.connect('balance.W', 'inlet.Fl_I:stat:W') #Connect the output of balance to the relevant input
            self.connect('perf.Fn', 'balance.lhs:W')       #This statement makes perf.Fn the LHS of the balance eqn.

            balance.add_balance('FAR', eq_units='degR', lower=1e-4, val=.017)
            self.connect('balance.FAR', 'burner.Fl_I:FAR')
            self.connect('burner.Fl_O:tot:T', 'balance.lhs:FAR')
            
            # Note that for the following two balances the mult val is set to -1 so that the NET torque is zero
            balance.add_balance('lpt_PR', val=1.5, lower=1.001, upper=8,
                                eq_units='hp', use_mult=True, mult_val=-1)
            self.connect('balance.lpt_PR', 'lpt.PR')
            self.connect('lp_shaft.pwr_in_real', 'balance.lhs:lpt_PR')
            self.connect('lp_shaft.pwr_out_real', 'balance.rhs:lpt_PR')

            balance.add_balance('hpt_PR', val=1.5, lower=1.001, upper=8,
                                eq_units='hp', use_mult=True, mult_val=-1)
            self.connect('balance.hpt_PR', 'hpt.PR')
            self.connect('hp_shaft.pwr_in_real', 'balance.lhs:hpt_PR')
            self.connect('hp_shaft.pwr_out_real', 'balance.rhs:hpt_PR')

        else:
            
            #In OFF-DESIGN mode we need to redefine the balances:
            #   State Variables:
            #           (W)        Inlet mass flow rate to balance core flow area
            #                      LHS: core_nozz.Throat:stat:area == Area from DESIGN calculation 
            #
            #           (FAR)      Fuel-air ratio to balance Thrust req.
            #                      LHS: perf.Fn  == RHS: Thrust requirement (set when TF is instantiated)
            #
            #           (BPR)      Bypass ratio to balance byp. noz. area
            #                      LHS: byp_nozz.Throat:stat:area == Area from DESIGN calculation
            #
            #           (lp_Nmech)   LP spool speed to balance shaft power on the low spool
            #           (hp_Nmech)   HP spool speed to balance shaft power on the high spool
            balance.add_balance('FAR', val=0.017, lower=1e-4, eq_units='lbf')
            self.connect('balance.FAR', 'burner.Fl_I:FAR')
            self.connect('perf.Fn', 'balance.lhs:FAR')

            balance.add_balance('W', units='lbm/s', lower=10., upper=1000., eq_units='inch**2')
            self.connect('balance.W', 'inlet.Fl_I:stat:W')
            self.connect('core_nozz.Throat:stat:area', 'balance.lhs:W')

            balance.add_balance('BPR', lower=2., upper=10., eq_units='inch**2')
            self.connect('balance.BPR', 'splitter.BPR')
            self.connect('byp_nozz.Throat:stat:area', 'balance.lhs:BPR')

            # Again for the following two balances the mult val is set to -1 so that the NET torque is zero
            balance.add_balance('lp_Nmech', val=1.5, units='rpm', lower=500., eq_units='hp', use_mult=True, mult_val=-1)
            self.connect('balance.lp_Nmech', 'LP_Nmech')
            self.connect('lp_shaft.pwr_in_real', 'balance.lhs:lp_Nmech')
            self.connect('lp_shaft.pwr_out_real', 'balance.rhs:lp_Nmech')

            balance.add_balance('hp_Nmech', val=1.5, units='rpm', lower=500., eq_units='hp', use_mult=True, mult_val=-1)
            self.connect('balance.hp_Nmech', 'HP_Nmech')
            self.connect('hp_shaft.pwr_in_real', 'balance.lhs:hp_Nmech')
            self.connect('hp_shaft.pwr_out_real', 'balance.rhs:hp_Nmech')
            
            # Specify the order in which the subsystems are executed:
            
            self.set_order(['balance', 'fc', 'inlet', 'fan', 'splitter', 'duct4', 'lpc', 'duct6', 'hpc', 'bld3', 'burner', 'hpt', 'duct11',
                            'lpt', 'duct13', 'core_nozz', 'byp_bld', 'duct15', 'byp_nozz', 'lp_shaft', 'hp_shaft', 'perf'])
        
        # Set up all the flow connections:
        self.pyc_connect_flow('fc.Fl_O', 'inlet.Fl_I', connect_w=False)
        self.pyc_connect_flow('inlet.Fl_O', 'fan.Fl_I')
        self.pyc_connect_flow('fan.Fl_O', 'splitter.Fl_I')
        self.pyc_connect_flow('splitter.Fl_O1', 'duct4.Fl_I')
        self.pyc_connect_flow('duct4.Fl_O', 'lpc.Fl_I')
        self.pyc_connect_flow('lpc.Fl_O', 'duct6.Fl_I')
        self.pyc_connect_flow('duct6.Fl_O', 'hpc.Fl_I')
        self.pyc_connect_flow('hpc.Fl_O', 'bld3.Fl_I')
        self.pyc_connect_flow('bld3.Fl_O', 'burner.Fl_I')
        self.pyc_connect_flow('burner.Fl_O', 'hpt.Fl_I')
        self.pyc_connect_flow('hpt.Fl_O', 'duct11.Fl_I')
        self.pyc_connect_flow('duct11.Fl_O', 'lpt.Fl_I')
        self.pyc_connect_flow('lpt.Fl_O', 'duct13.Fl_I')
        self.pyc_connect_flow('duct13.Fl_O','core_nozz.Fl_I')
        self.pyc_connect_flow('splitter.Fl_O2', 'byp_bld.Fl_I')
        self.pyc_connect_flow('byp_bld.Fl_O', 'duct15.Fl_I')
        self.pyc_connect_flow('duct15.Fl_O', 'byp_nozz.Fl_I')

        #Bleed flows:
        self.pyc_connect_flow('hpc.cool1', 'lpt.cool1', connect_stat=False)
        self.pyc_connect_flow('hpc.cool2', 'lpt.cool2', connect_stat=False)
        self.pyc_connect_flow('bld3.cool3', 'hpt.cool3', connect_stat=False)
        self.pyc_connect_flow('bld3.cool4', 'hpt.cool4', connect_stat=False)
        
        #Specify solver settings:
        newton = self.nonlinear_solver = om.NewtonSolver()
        newton.options['atol'] = 1e-8
        newton.options['rtol'] = 1e-8
        newton.options['iprint'] = 2
        newton.options['maxiter'] = 50
        newton.options['solve_subsystems'] = True
        newton.options['max_sub_solves'] = 100
        newton.options['reraise_child_analysiserror'] = False
        # ls = newton.linesearch = BoundsEnforceLS()
        ls = newton.linesearch = om.ArmijoGoldsteinLS()
        ls.options['maxiter'] = 3
        ls.options['bound_enforcement'] = 'scalar'
        # ls.options['print_bound_enforce'] = True

        self.linear_solver = om.DirectSolver(assemble_jac=True)


def viewer(prob, pt, file=sys.stdout):
    """
    print a report of all the relevant cycle properties
    """

    if pt == 'DESIGN':
        MN = prob['DESIGN.fc.Fl_O:stat:MN']
        LPT_PR = prob['DESIGN.balance.lpt_PR']
        HPT_PR = prob['DESIGN.balance.hpt_PR']
        FAR = prob['DESIGN.balance.FAR']
    else:
        MN = prob[pt+'.fc.Fl_O:stat:MN']
        LPT_PR = prob[pt+'.lpt.PR']
        HPT_PR = prob[pt+'.hpt.PR']
        FAR = prob[pt+'.balance.FAR']

    summary_data = (MN, prob[pt+'.fc.alt'], prob[pt+'.inlet.Fl_O:stat:W'], prob[pt+'.perf.Fn'],
                        prob[pt+'.perf.Fg'], prob[pt+'.inlet.F_ram'], prob[pt+'.perf.OPR'],
                        prob[pt+'.perf.TSFC'], prob[pt+'.splitter.BPR'])

    print(file=file, flush=True)
    print(file=file, flush=True)
    print(file=file, flush=True)
    print("----------------------------------------------------------------------------", file=file, flush=True)
    print("                              POINT:", pt, file=file, flush=True)
    print("----------------------------------------------------------------------------", file=file, flush=True)
    print("                       PERFORMANCE CHARACTERISTICS", file=file, flush=True)
    print("    Mach      Alt       W      Fn      Fg    Fram     OPR     TSFC      BPR ", file=file, flush=True)
    print(" %7.5f  %7.1f %7.3f %7.1f %7.1f %7.1f %7.3f  %7.5f  %7.3f" %summary_data, file=file, flush=True)


    fs_names = ['fc.Fl_O', 'inlet.Fl_O', 'fan.Fl_O', 'splitter.Fl_O1', 'splitter.Fl_O2',
                'duct4.Fl_O', 'lpc.Fl_O', 'duct6.Fl_O', 'hpc.Fl_O', 'bld3.Fl_O', 'burner.Fl_O',
                'hpt.Fl_O', 'duct11.Fl_O', 'lpt.Fl_O', 'duct13.Fl_O', 'core_nozz.Fl_O', 'byp_bld.Fl_O',
                'duct15.Fl_O', 'byp_nozz.Fl_O']
    fs_full_names = [f'{pt}.{fs}' for fs in fs_names]
    pyc.print_flow_station(prob, fs_full_names, file=file)

    comp_names = ['fan', 'lpc', 'hpc']
    comp_full_names = [f'{pt}.{c}' for c in comp_names]
    pyc.print_compressor(prob, comp_full_names, file=file)

    pyc.print_burner(prob, [f'{pt}.burner'])

    turb_names = ['hpt', 'lpt']
    turb_full_names = [f'{pt}.{t}' for t in turb_names]
    pyc.print_turbine(prob, turb_full_names, file=file)

    noz_names = ['core_nozz', 'byp_nozz']
    noz_full_names = [f'{pt}.{n}' for n in noz_names]
    pyc.print_nozzle(prob, noz_full_names, file=file)

    shaft_names = ['hp_shaft', 'lp_shaft']
    shaft_full_names = [f'{pt}.{s}' for s in shaft_names]
    pyc.print_shaft(prob, shaft_full_names, file=file)

    bleed_names = ['hpc', 'bld3', 'byp_bld']
    bleed_full_names = [f'{pt}.{b}' for b in bleed_names]
    pyc.print_bleed(prob, bleed_full_names, file=file)


class MPhbtf(pyc.MPCycle):

    def setup(self):

        self.pyc_add_pnt('DESIGN', HBTF()) # Create an instace of the High Bypass ratio Turbofan

        # --- INLET -----
        self.set_input_defaults('DESIGN.inlet.MN', 0.751)

        # ---------------
        # ----- FAN -----
        self.set_input_defaults('DESIGN.fan.MN', 0.4578)

        # ---------------
        # --- SPLITTER ---
        self.set_input_defaults('DESIGN.splitter.BPR', 5.105)
        self.set_input_defaults('DESIGN.splitter.MN1', 0.3104)
        self.set_input_defaults('DESIGN.splitter.MN2', 0.4518)

        # ---------------
        # --- DUCT 4 -----
        self.set_input_defaults('DESIGN.duct4.MN', 0.3121)

        # ---------------
        # --- LPC -----
        # self.set_input_defaults('DESIGN.lpc.eff', 0.9243)
        self.set_input_defaults('DESIGN.lpc.MN', 0.3059)

        # ---------------
        # --- DUCT 6 -----
        self.set_input_defaults('DESIGN.duct6.MN', 0.3563),

        # ---------------
        # ---  HPC -----
        self.set_input_defaults('DESIGN.hpc.MN', 0.2442),

        # ---------------
        # --- BLEED -----
        self.set_input_defaults('DESIGN.bld3.MN', 0.3000)

        # ---------------
        # --- BURNER -----
        self.set_input_defaults('DESIGN.burner.MN', 0.1025),

        # ---------------
        # --- HPT -----
        self.set_input_defaults('DESIGN.hpt.MN', 0.3650),

        # ---------------
        # --- DUCT -----
        self.set_input_defaults('DESIGN.duct11.MN', 0.3063),

        # ---------------
        # --- LPT -----
        self.set_input_defaults('DESIGN.lpt.MN', 0.4127),

        # ---------------
        # --- DUCT 13 -----
        self.set_input_defaults('DESIGN.duct13.MN', 0.4463),

        # ---------------
        # --- BLEED -----
        self.set_input_defaults('DESIGN.byp_bld.MN', 0.4489),

        # ---------------
        # --- DUCT 15 -----
        self.set_input_defaults('DESIGN.duct15.MN', 0.4589),

        # ---------------
        # --- LP SHAFT -----
        self.set_input_defaults('DESIGN.LP_Nmech', 4666.1, units='rpm'),

        # ---------------
        # --- HP SHAFT -----
        self.set_input_defaults('DESIGN.HP_Nmech', 14705.7, units='rpm'),

        # --- Set up bleed values -----
        self.set_input_defaults('DESIGN.hpc.cust:frac_W', 0.0445),
        
        self.pyc_add_cycle_param('inlet.ram_recovery', 0.9990)
        self.pyc_add_cycle_param('duct4.dPqP', 0.0048)
        self.pyc_add_cycle_param('duct6.dPqP', 0.0101)
        self.pyc_add_cycle_param('burner.dPqP', 0.0540)
        self.pyc_add_cycle_param('duct11.dPqP', 0.0051)
        self.pyc_add_cycle_param('duct13.dPqP', 0.0107)
        self.pyc_add_cycle_param('duct15.dPqP', 0.0149)
        self.pyc_add_cycle_param('core_nozz.Cv', 0.9933)
        self.pyc_add_cycle_param('byp_bld.bypBld:frac_W', 0.005)
        self.pyc_add_cycle_param('byp_nozz.Cv', 0.9939)
        self.pyc_add_cycle_param('hpc.cool1:frac_W', 0.050708)
        self.pyc_add_cycle_param('hpc.cool1:frac_P', 0.5)
        self.pyc_add_cycle_param('hpc.cool1:frac_work', 0.5)
        self.pyc_add_cycle_param('hpc.cool2:frac_W', 0.020274)
        self.pyc_add_cycle_param('hpc.cool2:frac_P', 0.55)
        self.pyc_add_cycle_param('hpc.cool2:frac_work', 0.5)
        self.pyc_add_cycle_param('bld3.cool3:frac_W', 0.067214)
        self.pyc_add_cycle_param('bld3.cool4:frac_W', 0.101256)
        self.pyc_add_cycle_param('hpc.cust:frac_P', 0.5)
        self.pyc_add_cycle_param('hpc.cust:frac_work', 0.5)
        self.pyc_add_cycle_param('hpt.cool3:frac_P', 1.0)
        self.pyc_add_cycle_param('hpt.cool4:frac_P', 0.0)
        self.pyc_add_cycle_param('lpt.cool1:frac_P', 1.0)
        self.pyc_add_cycle_param('lpt.cool2:frac_P', 0.0)
        self.pyc_add_cycle_param('hp_shaft.HPX', 250.0, units='hp')

<<<<<<< HEAD
        # self.od_pts = ['OD', 'OD2', 'OD3', 'OD4'] 
        self.od_pts = ['OD']
=======
        self.od_pts = ['OD0', 'OD1', 'OD2', 'OD3'] 
>>>>>>> 9c38c8e7

        self.od_MNs = [0.8, 0.8, 0.25, 0.00001]
        self.od_alts = [35000.0, 35000.0, 0.0, 0.0]
        self.od_FARs = [5500.0, 5970.0, 22590.0, 27113.0]
        self.od_dTs = [0.0, 0.0, 27.0, 27.0]
        self.od_Ws = [0.0445, 0.0422, 0.0177, 0.0185]

        for i, pt in enumerate(self.od_pts):
            self.pyc_add_pnt(pt, HBTF(design=False))

            self.set_input_defaults(pt+'.fc.MN', self.od_MNs[i])
            self.set_input_defaults(pt+'.fc.alt', self.od_alts[i], units='ft')
            self.set_input_defaults(pt+'.balance.rhs:FAR', self.od_FARs[i], units='lbf')
            self.set_input_defaults(pt+'.fc.dTs', self.od_dTs[i], units='degR')
            self.set_input_defaults(pt+'.hpc.cust:frac_W', self.od_Ws[i])

        #Connect all DESIGN map scalars to the off design cases
        self.pyc_connect_des_od('fan.s_PR', 'fan.s_PR')
        self.pyc_connect_des_od('fan.s_Wc', 'fan.s_Wc')
        self.pyc_connect_des_od('fan.s_eff', 'fan.s_eff')
        self.pyc_connect_des_od('fan.s_Nc', 'fan.s_Nc')
        self.pyc_connect_des_od('lpc.s_PR', 'lpc.s_PR')
        self.pyc_connect_des_od('lpc.s_Wc', 'lpc.s_Wc')
        self.pyc_connect_des_od('lpc.s_eff', 'lpc.s_eff')
        self.pyc_connect_des_od('lpc.s_Nc', 'lpc.s_Nc')
        self.pyc_connect_des_od('hpc.s_PR', 'hpc.s_PR')
        self.pyc_connect_des_od('hpc.s_Wc', 'hpc.s_Wc')
        self.pyc_connect_des_od('hpc.s_eff', 'hpc.s_eff')
        self.pyc_connect_des_od('hpc.s_Nc', 'hpc.s_Nc')
        self.pyc_connect_des_od('hpt.s_PR', 'hpt.s_PR')
        self.pyc_connect_des_od('hpt.s_Wp', 'hpt.s_Wp')
        self.pyc_connect_des_od('hpt.s_eff', 'hpt.s_eff')
        self.pyc_connect_des_od('hpt.s_Np', 'hpt.s_Np')
        self.pyc_connect_des_od('lpt.s_PR', 'lpt.s_PR')
        self.pyc_connect_des_od('lpt.s_Wp', 'lpt.s_Wp')
        self.pyc_connect_des_od('lpt.s_eff', 'lpt.s_eff')
        self.pyc_connect_des_od('lpt.s_Np', 'lpt.s_Np')
        
        #Set up the RHS of the balances!
        self.pyc_connect_des_od('core_nozz.Throat:stat:area','balance.rhs:W')
        self.pyc_connect_des_od('byp_nozz.Throat:stat:area','balance.rhs:BPR')

        self.pyc_connect_des_od('inlet.Fl_O:stat:area', 'inlet.area')
        self.pyc_connect_des_od('fan.Fl_O:stat:area', 'fan.area')
        self.pyc_connect_des_od('splitter.Fl_O1:stat:area', 'splitter.area1')
        self.pyc_connect_des_od('splitter.Fl_O2:stat:area', 'splitter.area2')
        self.pyc_connect_des_od('duct4.Fl_O:stat:area', 'duct4.area')
        self.pyc_connect_des_od('lpc.Fl_O:stat:area', 'lpc.area')
        self.pyc_connect_des_od('duct6.Fl_O:stat:area', 'duct6.area')
        self.pyc_connect_des_od('hpc.Fl_O:stat:area', 'hpc.area')
        self.pyc_connect_des_od('bld3.Fl_O:stat:area', 'bld3.area')
        self.pyc_connect_des_od('burner.Fl_O:stat:area', 'burner.area')
        self.pyc_connect_des_od('hpt.Fl_O:stat:area', 'hpt.area')
        self.pyc_connect_des_od('duct11.Fl_O:stat:area', 'duct11.area')
        self.pyc_connect_des_od('lpt.Fl_O:stat:area', 'lpt.area')
        self.pyc_connect_des_od('duct13.Fl_O:stat:area', 'duct13.area')
        self.pyc_connect_des_od('byp_bld.Fl_O:stat:area', 'byp_bld.area')
        self.pyc_connect_des_od('duct15.Fl_O:stat:area', 'duct15.area')


if __name__ == "__main__":

    import time

    prob = om.Problem()

    prob.model = mp_hbtf = MPhbtf()

    prob.setup()

    #Define the design point
    prob.set_val('DESIGN.fan.PR', 1.685)
    prob.set_val('DESIGN.fan.eff', 0.8948)
    prob.set_val('DESIGN.lpc.PR', 1.935)
    prob.set_val('DESIGN.lpc.eff', 0.9243)
    prob.set_val('DESIGN.hpc.PR', 9.369),
    prob.set_val('DESIGN.hpc.eff', 0.8707),
    prob.set_val('DESIGN.hpt.eff', 0.8888),
    prob.set_val('DESIGN.lpt.eff', 0.8996),
    prob.set_val('DESIGN.fc.alt', 35000., units='ft')
    prob.set_val('DESIGN.fc.MN', 0.8)
    prob.set_val('DESIGN.balance.rhs:FAR', 2857, units='degR')
    prob.set_val('DESIGN.balance.rhs:W', 5500.0, units='lbf') 
        

    # Set initial guesses for balances
    prob['DESIGN.balance.FAR'] = 0.025
    prob['DESIGN.balance.W'] = 100.
    prob['DESIGN.balance.lpt_PR'] = 4.0
    prob['DESIGN.balance.hpt_PR'] = 3.0
    prob['DESIGN.fc.balance.Pt'] = 5.2
    prob['DESIGN.fc.balance.Tt'] = 440.0

    W_guesses = [300, 300, 700, 700]
    for i, pt in enumerate(mp_hbtf.od_pts):

        # initial guesses
        prob[pt+'.balance.FAR'] = 0.02467
        prob[pt+'.balance.W'] = W_guesses[i]
        prob[pt+'.balance.BPR'] = 5.105
        prob[pt+'.balance.lp_Nmech'] = 5000 
        prob[pt+'.balance.hp_Nmech'] = 15000 
        prob[pt+'.hpt.PR'] = 3.
        prob[pt+'.lpt.PR'] = 4.
        prob[pt+'.fan.map.RlineMap'] = 2.0
        prob[pt+'.lpc.map.RlineMap'] = 2.0
        prob[pt+'.hpc.map.RlineMap'] = 2.0

    st = time.time()

    prob.set_solver_print(level=-1)
    prob.set_solver_print(level=2, depth=1)
    prob.run_model()

    for pt in ['DESIGN']+mp_hbtf.od_pts:
        viewer(prob, pt)

    print()
    print("Run time", time.time() - st)

    print("DESIGN.inlet.Fl_O:stat:W:", '\tactual - ', prob['DESIGN.inlet.Fl_O:stat:W'][0], '\texpected - 321.2576516992752')
    print("DESIGN.perf.OPR:", '\t\tactual - ', prob['DESIGN.perf.OPR'][0], '\texpected - 30.093715097383036')
    print("DESIGN.balance.FAR:", '\t\tactual - ', prob['DESIGN.balance.FAR'][0], '\texpected - 0.02490864067635393')
    print("DESIGN.balance.hpt_PR:", '\t\tactual - ', prob['DESIGN.balance.hpt_PR'][0], '\texpected - 3.622786486597859')
    print("DESIGN.balance.lpt_PR:", '\t\tactual - ', prob['DESIGN.balance.lpt_PR'][0], '\texpected - 4.368917011016975')
    print("DESIGN.perf.Fg:", '\t\tactual - ', prob['DESIGN.perf.Fg'][0], '\texpected - 13274.518064890453')
    print("DESIGN.perf.TSFC:", '\t\tactual - ', prob['DESIGN.perf.TSFC'][0], '\texpected - 0.6310187288023835')
    print("DESIGN.bld3.Fl_O:tot:T:", '\tactual - ', prob['DESIGN.bld3.Fl_O:tot:T'][0], '\texpected - 1276.4761356620097')
    print()
    
    print("OD.inlet.Fl_O:stat:W:", '\t\tactual - ', prob['OD.inlet.Fl_O:stat:W'][0], '\texpected - 321.2576516883559')
    print("OD.perf.OPR:", '\t\t\tactual - ', prob['OD.perf.OPR'][0], '\texpected - 30.093715093698908')
    print("OD.balance.FAR;", '\t\tactual - ', prob['OD.balance.FAR'][0], '\texpected - 0.02490864067399154')
    print("OD.balance.hp_Nmech:", '\t\tactual - ', prob['OD.balance.hp_Nmech'][0], '\texpected - 14705.699999593722')
    print("OD.balance.lp_Nmech:", '\t\tactual - ', prob['OD.balance.lp_Nmech'][0], '\texpected - 4666.099999613648')
    print("OD.perf.Fg:", '\t\t\tactual - ', prob['OD.perf.Fg'][0], '\texpected - 13274.51807222065')
    print("OD.perf.TSFC:", '\t\t\tactual - ', prob['OD.perf.TSFC'][0], '\texpected - 0.6310187278146049')
    print("OD.bld3.Fl_O:tot:T:", '\t\tactual - ', prob['OD.bld3.Fl_O:tot:T'][0], '\texpected - 1276.4761355970347')
    print("OD.balance.BPR:", '\t\tactual - ', prob['OD.balance.BPR'][0], '\texpected - 5.105000000340247')<|MERGE_RESOLUTION|>--- conflicted
+++ resolved
@@ -373,12 +373,7 @@
         self.pyc_add_cycle_param('lpt.cool2:frac_P', 0.0)
         self.pyc_add_cycle_param('hp_shaft.HPX', 250.0, units='hp')
 
-<<<<<<< HEAD
-        # self.od_pts = ['OD', 'OD2', 'OD3', 'OD4'] 
-        self.od_pts = ['OD']
-=======
         self.od_pts = ['OD0', 'OD1', 'OD2', 'OD3'] 
->>>>>>> 9c38c8e7
 
         self.od_MNs = [0.8, 0.8, 0.25, 0.00001]
         self.od_alts = [35000.0, 35000.0, 0.0, 0.0]
